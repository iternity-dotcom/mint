--- conflicted
+++ resolved
@@ -122,45 +122,42 @@
 	export SSL_CERT_FILE=/etc/ssl/certs/ca-certificates.crt
 }
 
-<<<<<<< HEAD
-
-function main()
-{
-    export MINT_DATA_DIR
-    export MINT_MODE
-    export SERVER_ENDPOINT
-    export SERVER_IP
-    export SERVER_PORT
-
-    export ACCESS_KEY
-    export SECRET_KEY
-    export ENABLE_HTTPS
+function main() {
+	export MINT_DATA_DIR
+	export MINT_MODE
+	export SERVER_ENDPOINT
+	export SERVER_IP
+	export SERVER_PORT
+
+	export ACCESS_KEY
+	export SECRET_KEY
+	export ENABLE_HTTPS
     export SKIP_SSE_TESTS
-    export SERVER_REGION
-    export ENABLE_VIRTUAL_STYLE
-    export RUN_ON_FAIL
+	export SERVER_REGION
+	export ENABLE_VIRTUAL_STYLE
+	export RUN_ON_FAIL
 
     # Set to '1' if mc tests should get executed with an sse-s3 encrypted bucket.
     # If not set, the default is 0. Means the tests runs against buckets without encryption.
     export ENABLE_SSE_S3TESTS
 
-    echo "Running with"
-    echo "SERVER_ENDPOINT:      $SERVER_ENDPOINT"
-    echo "ACCESS_KEY:           $ACCESS_KEY"
-    echo "SECRET_KEY:           ***REDACTED***"
-    echo "ENABLE_HTTPS:         $ENABLE_HTTPS"
+	echo "Running with"
+	echo "SERVER_ENDPOINT:      $SERVER_ENDPOINT"
+	echo "ACCESS_KEY:           $ACCESS_KEY"
+	echo "SECRET_KEY:           ***REDACTED***"
+	echo "ENABLE_HTTPS:         $ENABLE_HTTPS"
     echo "SKIP_SSE_TESTS:       $SKIP_SSE_TESTS"
-    echo "SERVER_REGION:        $SERVER_REGION"
-    echo "MINT_DATA_DIR:        $MINT_DATA_DIR"
-    echo "MINT_MODE:            $MINT_MODE"
-    echo "ENABLE_VIRTUAL_STYLE: $ENABLE_VIRTUAL_STYLE"
-    echo "RUN_ON_FAIL:          $RUN_ON_FAIL"
+	echo "SERVER_REGION:        $SERVER_REGION"
+	echo "MINT_DATA_DIR:        $MINT_DATA_DIR"
+	echo "MINT_MODE:            $MINT_MODE"
+	echo "ENABLE_VIRTUAL_STYLE: $ENABLE_VIRTUAL_STYLE"
+	echo "RUN_ON_FAIL:          $RUN_ON_FAIL"
     echo "ENABLE_SSE_S3TESTS:   $ENABLE_SSE_S3TESTS"
-    echo
-    echo "To get logs, run 'docker cp ${CONTAINER_ID}:/mint/log /tmp/mint-logs'"
-    echo
-
-    [ "$ENABLE_HTTPS" == "1" ] && trust_s3_endpoint_tls_cert
+	echo
+	echo "To get logs, run 'docker cp ${CONTAINER_ID}:/mint/log /tmp/mint-logs'"
+	echo
+
+	[ "$ENABLE_HTTPS" == "1" ] && trust_s3_endpoint_tls_cert
 
     # Remove default ports 443 and 80 if found.
     if [[ $SERVER_ENDPOINT == *":"* ]]
@@ -173,73 +170,6 @@
         fi
     fi
 
-    declare -a run_list
-    sdks=( "$@" )
-
-    if [ "$#" -eq 0 ]; then
-        cd "$TESTS_DIR" || exit
-        sdks=(*)
-        cd .. || exit
-    fi
-
-    for sdk in "${sdks[@]}"; do
-        sdk=$(basename "$sdk")
-        run_list=( "${run_list[@]}" "$TESTS_DIR/$sdk" )
-    done
-
-    count="${#run_list[@]}"
-    i=0
-    for sdk_dir in "${run_list[@]}"; do
-        sdk_name=$(basename "$sdk_dir")
-        (( i++ ))
-        if [ ! -d "$sdk_dir" ]; then
-            echo "Test $sdk_name not found. Exiting Mint."
-            exit 1
-        fi
-        echo -n "($i/$count) Running $sdk_name tests ... "
-        if ! run_test "$sdk_dir"; then
-            (( i-- ))
-        fi
-    done
-
-    ## Report when all tests in run_list are run
-    if [ "$i" -eq "$count" ]; then
-        echo -e "\nAll tests ran successfully"
-    else
-        echo -e "\nExecuted $i out of $count tests successfully."
-        exit 1
-    fi
-=======
-function main() {
-	export MINT_DATA_DIR
-	export MINT_MODE
-	export SERVER_ENDPOINT
-	export SERVER_IP
-	export SERVER_PORT
-
-	export ACCESS_KEY
-	export SECRET_KEY
-	export ENABLE_HTTPS
-	export SERVER_REGION
-	export ENABLE_VIRTUAL_STYLE
-	export RUN_ON_FAIL
-
-	echo "Running with"
-	echo "SERVER_ENDPOINT:      $SERVER_ENDPOINT"
-	echo "ACCESS_KEY:           $ACCESS_KEY"
-	echo "SECRET_KEY:           ***REDACTED***"
-	echo "ENABLE_HTTPS:         $ENABLE_HTTPS"
-	echo "SERVER_REGION:        $SERVER_REGION"
-	echo "MINT_DATA_DIR:        $MINT_DATA_DIR"
-	echo "MINT_MODE:            $MINT_MODE"
-	echo "ENABLE_VIRTUAL_STYLE: $ENABLE_VIRTUAL_STYLE"
-	echo "RUN_ON_FAIL:          $RUN_ON_FAIL"
-	echo
-	echo "To get logs, run 'docker cp ${CONTAINER_ID}:/mint/log /tmp/mint-logs'"
-	echo
-
-	[ "$ENABLE_HTTPS" == "1" ] && trust_s3_endpoint_tls_cert
-
 	declare -a run_list
 	sdks=("$@")
 
@@ -276,6 +206,5 @@
 		echo -e "\nExecuted $i out of $count tests successfully."
 		exit 1
 	fi
->>>>>>> 1a1ed1e8
 }
 main "$@"