# Mint [![Slack](https://slack.minio.io/slack?type=svg)](https://slack.minio.io) [![Docker Pulls](https://img.shields.io/docker/pulls/minio/mint.svg?maxAge=604800)](https://hub.docker.com/r/minio/mint/)

Mint is a testing framework for Minio object server, available as a podman image. It runs correctness, benchmarking and stress tests. Following are the SDKs/tools used in correctness tests.

- awscli
- aws-sdk-go
- aws-sdk-java
- aws-sdk-php
- aws-sdk-ruby
- healthcheck
- mc
- minio-go
- minio-java
- minio-js
- minio-py
- s3cmd
- s3select
- versioning

## Running Mint

Mint is run by `podman run` command which requires Podman to be installed. For Podman installation follow the steps [here](https://podman.io/getting-started/installation#installing-on-linux).

To run Mint with Minio Play server as test target,

```sh
$ podman run -e SERVER_ENDPOINT=play.minio.io:9000 -e ACCESS_KEY=Q3AM3UQ867SPQQA43P2F \
             -e SECRET_KEY=zuf+tfteSlswRu7BJ86wekitnifILbZam1KYY3TG -e ENABLE_HTTPS=1 minio/mint
```

After the tests are run, output is stored in `/mint/log` directory inside the container. To get these logs, use `podman cp` command. For example
```sh
podman cp <container-id>:/mint/log /tmp/logs
```

### Mint environment variables

<<<<<<< HEAD
Below environment variables are required to be passed to the docker container. Supported environment variables:

| Environment variable | Description | Example |
|:--- |:--- |:--- |
| `SERVER_ENDPOINT` | Endpoint of Minio server in the format `HOST:PORT`; for virtual style `IP:PORT` | `play.minio.io:9000` |
| `ACCESS_KEY` | Access key of access `SERVER_ENDPOINT` | `Q3AM3UQ867SPQQA43P2F` |
| `SECRET_KEY` | Secret Key of access `SERVER_ENDPOINT` | `zuf+tfteSlswRu7BJ86wekitnifILbZam1KYY3TG` |
| `ENABLE_HTTPS` | (Optional) Set `1` to indicate to use HTTPS to access `SERVER_ENDPOINT`. Defaults to `0` (HTTP) | `1` |
| `MINT_MODE` | (Optional) Set mode indicating what category of tests to be run by values `core`, `full`. Defaults to `core` | `full` |
| `DOMAIN` | (Optional) Value of MINIO_DOMAIN environment variable used in Minio server | `myminio.com` |
| `ENABLE_VIRTUAL_STYLE` | (Optional) Set `1` to indicate virtual style access . Defaults to `0` (Path style) | `1` |
| `RUN_ON_FAIL` | (Optional) Set `1` to indicate execute all tests independent of failures (currently implemented for minio-go and minio-java) . Defaults to `0` | `1` |
| `SKIP_SSE_TESTS` | (Optional) Set `1` to ignore Server Side Encryption tests. Defaults to `0` | `1` |
=======
Below environment variables are required to be passed to the podman container. Supported environment variables:
>>>>>>> a9d77355

| Environment variable   | Description                                                                                                                                    | Example                                    |
|:-----------------------|:-----------------------------------------------------------------------------------------------------------------------------------------------|:-------------------------------------------|
| `SERVER_ENDPOINT`      | Endpoint of Minio server in the format `HOST:PORT`; for virtual style `IP:PORT`                                                                | `play.minio.io:9000`                       |
| `ACCESS_KEY`           | Access key for `SERVER_ENDPOINT` credentials                                                                                                   | `Q3AM3UQ867SPQQA43P2F`                     |
| `SECRET_KEY`           | Secret Key for `SERVER_ENDPOINT` credentials                                                                                                   | `zuf+tfteSlswRu7BJ86wekitnifILbZam1KYY3TG` |
| `ENABLE_HTTPS`         | (Optional) Set `1` to indicate to use HTTPS to access `SERVER_ENDPOINT`. Defaults to `0` (HTTP)                                                | `1`                                        |
| `MINT_MODE`            | (Optional) Set mode indicating what category of tests to be run by values `core`, `full`. Defaults to `core`                                   | `full`                                     |
| `DOMAIN`               | (Optional) Value of MINIO_DOMAIN environment variable used in Minio server                                                                     | `myminio.com`                              |
| `ENABLE_VIRTUAL_STYLE` | (Optional) Set `1` to indicate virtual style access . Defaults to `0` (Path style)                                                             | `1`                                        |
| `RUN_ON_FAIL`          | (Optional) Set `1` to indicate execute all tests independent of failures (currently implemented for minio-go and minio-java) . Defaults to `0` | `1`                                        |
| `SERVER_REGION`        | (Optional) Set custom region for region specific tests                                                                                         | `us-west-1`                                |

### Test virtual style access against Minio server

To test Minio server virtual style access with Mint, follow these steps:

- Set a domain in your Minio server using environment variable MINIO_DOMAIN. For example `export MINIO_DOMAIN=myminio.com`.
- Start Minio server.
- Execute Mint against Minio server (with `MINIO_DOMAIN` set to `myminio.com`) using this command
```sh
$ podman run -e "SERVER_ENDPOINT=192.168.86.133:9000" -e "DOMAIN=minio.com"  \
	     -e "ACCESS_KEY=minio" -e "SECRET_KEY=minio123" -e "ENABLE_HTTPS=0" \
	     -e "ENABLE_VIRTUAL_STYLE=1" minio/mint
```

### Mint log format

All test logs are stored in `/mint/log/log.json` as multiple JSON document.  Below is the JSON format for every entry in the log file.

| JSON field | Type     | Description                                                   | Example                                               |
|:-----------|:---------|:--------------------------------------------------------------|:------------------------------------------------------|
| `name`     | _string_ | Testing tool/SDK name                                         | `"aws-sdk-php"`                                       |
| `function` | _string_ | Test function name                                            | `"getBucketLocation ( array $params = [] )"`          |
| `args`     | _object_ | (Optional) Key/Value map of arguments passed to test function | `{"Bucket":"aws-sdk-php-bucket-20341"}`               |
| `duration` | _int_    | Time taken in milliseconds to run the test                    | `384`                                                 |
| `status`   | _string_ | one of `PASS`, `FAIL` or `NA`                                 | `"PASS"`                                              |
| `alert`    | _string_ | (Optional) Alert message indicating test failure              | `"I/O error on create file"`                          |
| `message`  | _string_ | (Optional) Any log message                                    | `"validating checksum of downloaded object"`          |
| `error`    | _string_ | Detailed error message including stack trace on status `FAIL` | `"Error executing \"CompleteMultipartUpload\" on ...` |

## For Developers

### Running Mint development code

After making changes to Mint source code a local podman image can be built/run by

```sh
$ podman build -t minio/mint . -f Dockerfile
$ podman run -e SERVER_ENDPOINT=play.minio.io:9000 -e ACCESS_KEY=Q3AM3UQ867SPQQA43P2F \
             -e SECRET_KEY=zuf+tfteSlswRu7BJ86wekitnifILbZam1KYY3TG \
             -e ENABLE_HTTPS=1 -e MINT_MODE=full minio/mint:latest
```


### Adding tests with new tool/SDK

Below are the steps need to be followed

- Create new app directory under [build](https://github.com/minio/mint/tree/master/build) and [run/core](https://github.com/minio/mint/tree/master/run/core) directories.
- Create `install.sh` which does installation of required tool/SDK under app directory.
- Any build and install time dependencies should be added to [install-packages.list](https://github.com/minio/mint/blob/master/install-packages.list).
- Build time dependencies should be added to [remove-packages.list](https://github.com/minio/mint/blob/master/remove-packages.list) for removal to have clean Mint podman image.
- Add `run.sh` in app directory under `run/core` which execute actual tests.

#### Test data
Tests may use pre-created data set to perform various object operations on Minio server.  Below data files are available under `/mint/data` directory.

| File name        | Size    |
|:-----------------|:--------|
| datafile-0-b     | 0B      |
| datafile-1-b     | 1B      |
| datafile-1-kB    | 1KiB    |
| datafile-10-kB   | 10KiB   |
| datafile-33-kB   | 33KiB   |
| datafile-100-kB  | 100KiB  |
| datafile-1-MB    | 1MiB    |
| datafile-1.03-MB | 1.03MiB |
| datafile-5-MB    | 5MiB    |
| datafile-6-MB    | 6MiB    |
| datafile-10-MB   | 10MiB   |
| datafile-11-MB   | 11MiB   |
| datafile-65-MB   | 65MiB   |
| datafile-129-MB  | 129MiB  |<|MERGE_RESOLUTION|>--- conflicted
+++ resolved
@@ -1,6 +1,6 @@
 # Mint [![Slack](https://slack.minio.io/slack?type=svg)](https://slack.minio.io) [![Docker Pulls](https://img.shields.io/docker/pulls/minio/mint.svg?maxAge=604800)](https://hub.docker.com/r/minio/mint/)
 
-Mint is a testing framework for Minio object server, available as a podman image. It runs correctness, benchmarking and stress tests. Following are the SDKs/tools used in correctness tests.
+Mint is a testing framework for Minio object server, available as a docker image. It runs correctness, benchmarking and stress tests. Following are the SDKs/tools used in correctness tests.
 
 - awscli
 - aws-sdk-go
@@ -13,29 +13,29 @@
 - minio-java
 - minio-js
 - minio-py
+- minio-dotnet
 - s3cmd
 - s3select
 - versioning
 
 ## Running Mint
 
-Mint is run by `podman run` command which requires Podman to be installed. For Podman installation follow the steps [here](https://podman.io/getting-started/installation#installing-on-linux).
+Mint is run by `docker run` command which requires Docker to be installed. For Docker installation follow the steps [here](https://docs.docker.com/engine/installation/linux/docker-ce/ubuntu/).
 
 To run Mint with Minio Play server as test target,
 
 ```sh
-$ podman run -e SERVER_ENDPOINT=play.minio.io:9000 -e ACCESS_KEY=Q3AM3UQ867SPQQA43P2F \
+$ docker run -e SERVER_ENDPOINT=play.minio.io:9000 -e ACCESS_KEY=Q3AM3UQ867SPQQA43P2F \
              -e SECRET_KEY=zuf+tfteSlswRu7BJ86wekitnifILbZam1KYY3TG -e ENABLE_HTTPS=1 minio/mint
 ```
 
-After the tests are run, output is stored in `/mint/log` directory inside the container. To get these logs, use `podman cp` command. For example
+After the tests are run, output is stored in `/mint/log` directory inside the container. To get these logs, use `docker cp` command. For example
 ```sh
-podman cp <container-id>:/mint/log /tmp/logs
+docker cp <container-id>:/mint/log /tmp/logs
 ```
 
 ### Mint environment variables
 
-<<<<<<< HEAD
 Below environment variables are required to be passed to the docker container. Supported environment variables:
 
 | Environment variable | Description | Example |
@@ -49,21 +49,7 @@
 | `ENABLE_VIRTUAL_STYLE` | (Optional) Set `1` to indicate virtual style access . Defaults to `0` (Path style) | `1` |
 | `RUN_ON_FAIL` | (Optional) Set `1` to indicate execute all tests independent of failures (currently implemented for minio-go and minio-java) . Defaults to `0` | `1` |
 | `SKIP_SSE_TESTS` | (Optional) Set `1` to ignore Server Side Encryption tests. Defaults to `0` | `1` |
-=======
-Below environment variables are required to be passed to the podman container. Supported environment variables:
->>>>>>> a9d77355
 
-| Environment variable   | Description                                                                                                                                    | Example                                    |
-|:-----------------------|:-----------------------------------------------------------------------------------------------------------------------------------------------|:-------------------------------------------|
-| `SERVER_ENDPOINT`      | Endpoint of Minio server in the format `HOST:PORT`; for virtual style `IP:PORT`                                                                | `play.minio.io:9000`                       |
-| `ACCESS_KEY`           | Access key for `SERVER_ENDPOINT` credentials                                                                                                   | `Q3AM3UQ867SPQQA43P2F`                     |
-| `SECRET_KEY`           | Secret Key for `SERVER_ENDPOINT` credentials                                                                                                   | `zuf+tfteSlswRu7BJ86wekitnifILbZam1KYY3TG` |
-| `ENABLE_HTTPS`         | (Optional) Set `1` to indicate to use HTTPS to access `SERVER_ENDPOINT`. Defaults to `0` (HTTP)                                                | `1`                                        |
-| `MINT_MODE`            | (Optional) Set mode indicating what category of tests to be run by values `core`, `full`. Defaults to `core`                                   | `full`                                     |
-| `DOMAIN`               | (Optional) Value of MINIO_DOMAIN environment variable used in Minio server                                                                     | `myminio.com`                              |
-| `ENABLE_VIRTUAL_STYLE` | (Optional) Set `1` to indicate virtual style access . Defaults to `0` (Path style)                                                             | `1`                                        |
-| `RUN_ON_FAIL`          | (Optional) Set `1` to indicate execute all tests independent of failures (currently implemented for minio-go and minio-java) . Defaults to `0` | `1`                                        |
-| `SERVER_REGION`        | (Optional) Set custom region for region specific tests                                                                                         | `us-west-1`                                |
 
 ### Test virtual style access against Minio server
 
@@ -73,7 +59,7 @@
 - Start Minio server.
 - Execute Mint against Minio server (with `MINIO_DOMAIN` set to `myminio.com`) using this command
 ```sh
-$ podman run -e "SERVER_ENDPOINT=192.168.86.133:9000" -e "DOMAIN=minio.com"  \
+$ docker run -e "SERVER_ENDPOINT=192.168.86.133:9000" -e "DOMAIN=minio.com"  \
 	     -e "ACCESS_KEY=minio" -e "SECRET_KEY=minio123" -e "ENABLE_HTTPS=0" \
 	     -e "ENABLE_VIRTUAL_STYLE=1" minio/mint
 ```
@@ -97,11 +83,11 @@
 
 ### Running Mint development code
 
-After making changes to Mint source code a local podman image can be built/run by
+After making changes to Mint source code a local docker image can be built/run by
 
 ```sh
-$ podman build -t minio/mint . -f Dockerfile
-$ podman run -e SERVER_ENDPOINT=play.minio.io:9000 -e ACCESS_KEY=Q3AM3UQ867SPQQA43P2F \
+$ docker build -t minio/mint . -f Dockerfile
+$ docker run -e SERVER_ENDPOINT=play.minio.io:9000 -e ACCESS_KEY=Q3AM3UQ867SPQQA43P2F \
              -e SECRET_KEY=zuf+tfteSlswRu7BJ86wekitnifILbZam1KYY3TG \
              -e ENABLE_HTTPS=1 -e MINT_MODE=full minio/mint:latest
 ```
@@ -114,7 +100,7 @@
 - Create new app directory under [build](https://github.com/minio/mint/tree/master/build) and [run/core](https://github.com/minio/mint/tree/master/run/core) directories.
 - Create `install.sh` which does installation of required tool/SDK under app directory.
 - Any build and install time dependencies should be added to [install-packages.list](https://github.com/minio/mint/blob/master/install-packages.list).
-- Build time dependencies should be added to [remove-packages.list](https://github.com/minio/mint/blob/master/remove-packages.list) for removal to have clean Mint podman image.
+- Build time dependencies should be added to [remove-packages.list](https://github.com/minio/mint/blob/master/remove-packages.list) for removal to have clean Mint docker image.
 - Add `run.sh` in app directory under `run/core` which execute actual tests.
 
 #### Test data
